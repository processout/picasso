import * as d3 from "d3";
import { Chart, Options } from "./chart";
import { PieSlice } from "./chartdata";

/**
 * MapChart is the class handling the drawings of a map chart
 */
<<<<<<< HEAD
export class PieChart extends Chart {
  /**
   * labelMinSlice is the label minimum slice size (between 0 and 1)
   * for the label to be shown
   * @property {number}
   */
  protected labelMinSlice = 0.05;

  /**
   * slices contains the slices of the pie chart
   * @property {PieSlice[]}
   */
  protected slices: PieSlice[];

  /**
   * Constructor
   * @param el string
   * @param options Options
   */
  constructor(el: string, options: Options) {
    super(el, options);

    this.slices = [];
  }

  /**
   * addSlice adds a slice to the pie chart
   * @param slice PieSlice
   */
  public addSlice(slice: PieSlice): void {
    this.slices.push(slice);
  }

  /**
   * cleanupTip removes any tip of the chart
   * @return {void}
   */
  public cleanupTip(): void {
    super.cleanupTip();
  }

  /**
   * reset removes all the chart slices
   * @return {void}
   */
  public reset(): void {
    this.slices = [];
  }

  /**
   * Draw draws the chart
   * @return {void}
   */
  public draw(): void {
    const width = this.width;
    const height = this.height;
    const radius = Math.min(width, height) / 2;

    var data = this.slices;

    const svg = this.svg
      .append("svg")
      .attr("width", width)
      .attr("height", height)
      .append("g")
      .attr("transform", `translate(${width / 2}, ${height / 2})`);

    // Compute the colors and total of all the slices
    var colors = [];
    let total = 0;
    for (var slice of data) {
      colors.push(slice.color);
      total += slice.data;
=======
namespace Picasso {

    /**
     * MapChart is the class handling the drawings of a map chart
     */
    export class PieChart extends Chart {
        /**
         * labelMinSlice is the label minimum slice size (between 0 and 1) 
         * for the label to be shown
         * @property {number}
         */
        protected labelMinSlice = 0.05;

        /**
         * slices contains the slices of the pie chart
         * @property {PieSlice[]}
         */
        protected slices: PieSlice[];

        /**
         * Constructor
         * @param el string
         * @param options Options
         */
        constructor(el: string, options: Options) {
            super(el, options);

            this.slices = [];
        }

        /**
         * addSlice adds a slice to the pie chart
         * @param slice PieSlice
         */
        public addSlice(slice: PieSlice): void {
            this.slices.push(slice);
        }

        /**
         * cleanupTip removes any tip of the chart
         * @return {void}
         */
        public cleanupTip(): void {
            super.cleanupTip();
        }

        /**
         * reset removes all the chart slices
         * @return {void}
         */
        public reset(): void {
            this.slices = [];
        }

        /**
         * Draw draws the chart
         * @return {void}
         */
        public draw(): void {
            const width = this.width;
            const height = this.height;
            const radius = Math.min(width, height) / 2;

            var data = this.slices;

            const svg = this.svg
                .append("svg")
                    .attr("width", width)
                    .attr("height", height)
                .append("g")
                    .attr("transform", `translate(${width / 2}, ${height / 2})`);

            // Compute the colors and total of all the slices
            var colors = [];
            let total = 0;
            for (var slice of data) {
                colors.push(slice.color);
                total += slice.data;
            }

            const color = d3.scaleOrdinal(colors);

            const pie = d3.pie()
                .sort(null)
                .value(function(d) { return d.data; });

            const arc = d3.arc()
                .innerRadius(0) // Set to positive number for donut
                .outerRadius(radius);

            const path = svg.selectAll("path")
                .data(pie(data));

            var arcs = path.enter().append("g");

            arcs.append("path")
                .attr("fill", function(d, i) { return color(i); })
                .attr("d", arc)
                .attr("class", this.class("pie-slice"));

            // Add labels
            const arcLabel = d3.arc()
                .innerRadius(radius*0.7)
                .outerRadius(radius*0.7);
            arcs.append("text")
                .attr("transform", function(d) {
                    return "translate(" + arcLabel.centroid(d) + ")";
                })
            .attr("text-anchor", "middle")
            .text(function(d) {
                if (d.data.data / total > this.labelMinSlice)
                    return d.data.data;
                return "";
            })
            .attr("class", this.class("pie-label"));

            // Add tooltips, if any
            if (this.options.tooltip) {
                var t = this;
                arcs.selectAll("path,text").
                    on("mouseover", function(d) {
                        t.options.tooltip.show(d.data);
                    })
                    .on("mouseout", function(d) {
                        t.options.tooltip.hide(d.data);
                    }.bind(this));
            }

            // Add onclick, if any
            if (this.options.onclick) {
                arcs.on("click", function(d) {
                    this.options.onclick(d.data);
                }.bind(this))
            }
        }
>>>>>>> 3069d424
    }

    const color = d3.scaleOrdinal(colors);

    const pie = d3
      .pie()
      .sort(null)
      .value(function (d) {
        return d.data;
      });

    const arc = d3
      .arc()
      .innerRadius(0) // Set to positive number for donut
      .outerRadius(radius);

    const path = svg.selectAll("path").data(pie(data));

    var arcs = path.enter().append("g");

    arcs
      .append("path")
      .attr("fill", function (d, i) {
        return color(i);
      })
      .attr("d", arc)
      .attr("class", this.class("pie-slice"));

    // Add labels
    const arcLabel = d3
      .arc()
      .innerRadius(radius * 0.7)
      .outerRadius(radius * 0.7);
    arcs
      .append("text")
      .attr("transform", function (d) {
        return "translate(" + arcLabel.centroid(d) + ")";
      })
      .attr("text-anchor", "middle")
      .text(function (d) {
        if (d.data.data / total > this.labelMinSlice) return d.data.data;
        return "";
      })
      .attr("class", this.class("pie-label"));

    // Add tooltips, if any
    if (this.options.tooltip) {
      var t = this;
      arcs
        .selectAll("path,text")
        .on("mouseover", function (d, i, n) {
          if (this.nodeName != "text") {
            // We want to find the text element for the tooltip
            // to be properly placed
            this.parentElement
              .querySelector("text")
              .dispatchEvent(new Event("mouseover"));
            return;
          }
          t.options.tooltip.show(d.data, n[i]);
        })
        .on(
          "mouseout",
          function (d) {
            t.options.tooltip.hide(d.data);
          }.bind(this)
        );
    }

    // Add onclick, if any
    if (this.options.onclick) {
      arcs.on(
        "click",
        function (d) {
          this.options.onclick(d.data);
        }.bind(this)
      );
    }
  }
}<|MERGE_RESOLUTION|>--- conflicted
+++ resolved
@@ -5,7 +5,6 @@
 /**
  * MapChart is the class handling the drawings of a map chart
  */
-<<<<<<< HEAD
 export class PieChart extends Chart {
   /**
    * labelMinSlice is the label minimum slice size (between 0 and 1)
@@ -79,143 +78,6 @@
     for (var slice of data) {
       colors.push(slice.color);
       total += slice.data;
-=======
-namespace Picasso {
-
-    /**
-     * MapChart is the class handling the drawings of a map chart
-     */
-    export class PieChart extends Chart {
-        /**
-         * labelMinSlice is the label minimum slice size (between 0 and 1) 
-         * for the label to be shown
-         * @property {number}
-         */
-        protected labelMinSlice = 0.05;
-
-        /**
-         * slices contains the slices of the pie chart
-         * @property {PieSlice[]}
-         */
-        protected slices: PieSlice[];
-
-        /**
-         * Constructor
-         * @param el string
-         * @param options Options
-         */
-        constructor(el: string, options: Options) {
-            super(el, options);
-
-            this.slices = [];
-        }
-
-        /**
-         * addSlice adds a slice to the pie chart
-         * @param slice PieSlice
-         */
-        public addSlice(slice: PieSlice): void {
-            this.slices.push(slice);
-        }
-
-        /**
-         * cleanupTip removes any tip of the chart
-         * @return {void}
-         */
-        public cleanupTip(): void {
-            super.cleanupTip();
-        }
-
-        /**
-         * reset removes all the chart slices
-         * @return {void}
-         */
-        public reset(): void {
-            this.slices = [];
-        }
-
-        /**
-         * Draw draws the chart
-         * @return {void}
-         */
-        public draw(): void {
-            const width = this.width;
-            const height = this.height;
-            const radius = Math.min(width, height) / 2;
-
-            var data = this.slices;
-
-            const svg = this.svg
-                .append("svg")
-                    .attr("width", width)
-                    .attr("height", height)
-                .append("g")
-                    .attr("transform", `translate(${width / 2}, ${height / 2})`);
-
-            // Compute the colors and total of all the slices
-            var colors = [];
-            let total = 0;
-            for (var slice of data) {
-                colors.push(slice.color);
-                total += slice.data;
-            }
-
-            const color = d3.scaleOrdinal(colors);
-
-            const pie = d3.pie()
-                .sort(null)
-                .value(function(d) { return d.data; });
-
-            const arc = d3.arc()
-                .innerRadius(0) // Set to positive number for donut
-                .outerRadius(radius);
-
-            const path = svg.selectAll("path")
-                .data(pie(data));
-
-            var arcs = path.enter().append("g");
-
-            arcs.append("path")
-                .attr("fill", function(d, i) { return color(i); })
-                .attr("d", arc)
-                .attr("class", this.class("pie-slice"));
-
-            // Add labels
-            const arcLabel = d3.arc()
-                .innerRadius(radius*0.7)
-                .outerRadius(radius*0.7);
-            arcs.append("text")
-                .attr("transform", function(d) {
-                    return "translate(" + arcLabel.centroid(d) + ")";
-                })
-            .attr("text-anchor", "middle")
-            .text(function(d) {
-                if (d.data.data / total > this.labelMinSlice)
-                    return d.data.data;
-                return "";
-            })
-            .attr("class", this.class("pie-label"));
-
-            // Add tooltips, if any
-            if (this.options.tooltip) {
-                var t = this;
-                arcs.selectAll("path,text").
-                    on("mouseover", function(d) {
-                        t.options.tooltip.show(d.data);
-                    })
-                    .on("mouseout", function(d) {
-                        t.options.tooltip.hide(d.data);
-                    }.bind(this));
-            }
-
-            // Add onclick, if any
-            if (this.options.onclick) {
-                arcs.on("click", function(d) {
-                    this.options.onclick(d.data);
-                }.bind(this))
-            }
-        }
->>>>>>> 3069d424
     }
 
     const color = d3.scaleOrdinal(colors);
@@ -267,14 +129,6 @@
       arcs
         .selectAll("path,text")
         .on("mouseover", function (d, i, n) {
-          if (this.nodeName != "text") {
-            // We want to find the text element for the tooltip
-            // to be properly placed
-            this.parentElement
-              .querySelector("text")
-              .dispatchEvent(new Event("mouseover"));
-            return;
-          }
           t.options.tooltip.show(d.data, n[i]);
         })
         .on(
